<?xml version="1.0" encoding="utf-8"?>
<!DOCTYPE TS>
<TS version="2.0" language="es">
<defaultcodec>UTF-8</defaultcodec>
<context>
    <name>AboutDialog</name>
    <message>
        <location filename="../forms/aboutdialog.ui" line="14"/>
        <source>About Bitcoin</source>
        <translation>Acerca de Bitcoin</translation>
    </message>
    <message>
        <location filename="../forms/aboutdialog.ui" line="53"/>
        <source>&lt;b&gt;Bitcoin&lt;/b&gt; version</source>
        <translation>&lt;b&gt;Bitcoin&lt;/b&gt; versión</translation>
    </message>
    <message>
        <location filename="../forms/aboutdialog.ui" line="91"/>
        <source>Copyright © 2009-2012 Bitcoin Developers

This is experimental software.

Distributed under the MIT/X11 software license, see the accompanying file license.txt or http://www.opensource.org/licenses/mit-license.php.

This product includes software developed by the OpenSSL Project for use in the OpenSSL Toolkit (http://www.openssl.org/) and cryptographic software written by Eric Young (eay@cryptsoft.com) and UPnP software written by Thomas Bernard.</source>
        <translation>Copyright © 2009-2012 Bitcoin Developers

Este es un software experimental.

Distribuido bajo la licencia MIT/X11, vea el archivo adjunto
license.txt o http://www.opensource.org/licenses/mit-license.php.

Este producto incluye software desarrollado por OpenSSL Project para su uso en
el OpenSSL Toolkit (http://www.openssl.org) y software criptográfico escrito por
Eric Young (eay@cryptsoft.com) y UPnP software escrito por Thomas Bernard.</translation>
    </message>
</context>
<context>
    <name>AddressBookPage</name>
    <message>
        <location filename="../forms/addressbookpage.ui" line="14"/>
        <source>Address Book</source>
        <translation>Libreta de direcciones</translation>
    </message>
    <message>
        <location filename="../forms/addressbookpage.ui" line="20"/>
        <source>These are your Bitcoin addresses for receiving payments.  You may want to give a different one to each sender so you can keep track of who is paying you.</source>
        <translation>Estas son tus direcciones Bitcoin para recibir pagos. Puedes utilizar una diferente por cada persona emisora para saber quien te está pagando.</translation>
    </message>
    <message>
        <location filename="../forms/addressbookpage.ui" line="33"/>
        <source>Double-click to edit address or label</source>
        <translation>Haga doble clic para editar una dirección o etiqueta</translation>
    </message>
    <message>
        <location filename="../forms/addressbookpage.ui" line="57"/>
        <source>Create a new address</source>
        <translation>Crear una nueva dirección</translation>
    </message>
    <message>
        <location filename="../forms/addressbookpage.ui" line="60"/>
        <source>&amp;New Address...</source>
        <translation>&amp;Nueva Dirección</translation>
    </message>
    <message>
        <location filename="../forms/addressbookpage.ui" line="71"/>
        <source>Copy the currently selected address to the system clipboard</source>
        <translation>Copiar la dirección seleccionada al portapapeles</translation>
    </message>
    <message>
        <location filename="../forms/addressbookpage.ui" line="85"/>
        <source>Show &amp;QR Code</source>
        <translation>Mostrar código &amp;QR </translation>
    </message>
    <message>
        <location filename="../forms/addressbookpage.ui" line="96"/>
        <source>Sign a message to prove you own this address</source>
        <translation>Firme un mensaje para demostrar que posee una dirección Bitcoin</translation>
    </message>
    <message>
        <location filename="../forms/addressbookpage.ui" line="99"/>
        <source>Sign &amp;Message</source>
        <translation>Firmar &amp;mensaje...</translation>
    </message>
    <message>
        <location filename="../forms/addressbookpage.ui" line="110"/>
        <source>Delete the currently selected address from the list. Only sending addresses can be deleted.</source>
        <translation>Borrar de la lista la dirección seleccionada . Sólo se pueden borrar las direcciones de envío.</translation>
    </message>
    <message>
        <location filename="../forms/addressbookpage.ui" line="113"/>
        <source>&amp;Delete</source>
        <translation>&amp;Borrar</translation>
    </message>
    <message>
        <location filename="../forms/addressbookpage.ui" line="74"/>
        <source>&amp;Copy to Clipboard</source>
        <translation>&amp;Copiar al portapapeles</translation>
    </message>
    <message>
        <location filename="../addressbookpage.cpp" line="299"/>
        <source>Error exporting</source>
        <translation>Error al exportar</translation>
    </message>
    <message>
        <location filename="../addressbookpage.cpp" line="286"/>
        <source>Comma separated file (*.csv)</source>
        <translation>Archivos de columnas separadas por coma (*.csv)</translation>
    </message>
    <message>
        <location filename="../addressbookpage.cpp" line="65"/>
        <source>Copy address</source>
        <translation>Copia dirección</translation>
    </message>
    <message>
        <location filename="../addressbookpage.cpp" line="66"/>
        <source>Copy label</source>
        <translation>Copiar etiqueta</translation>
    </message>
    <message>
        <location filename="../addressbookpage.cpp" line="67"/>
        <source>Edit</source>
        <translation type="unfinished">Editar</translation>
    </message>
    <message>
        <location filename="../addressbookpage.cpp" line="68"/>
        <source>Delete</source>
        <translation>Borrar</translation>
    </message>
    <message>
        <location filename="../addressbookpage.cpp" line="285"/>
        <source>Export Address Book Data</source>
        <translation>Exporta datos de la Guia de direcciones</translation>
    </message>
    <message>
        <location filename="../addressbookpage.cpp" line="299"/>
        <source>Could not write to file %1.</source>
        <translation>No se pudo escribir en el archivo %1.</translation>
    </message>
</context>
<context>
    <name>AddressTableModel</name>
    <message>
        <location filename="../addresstablemodel.cpp" line="114"/>
        <source>(no label)</source>
        <translation>(sin etiqueta)</translation>
    </message>
    <message>
        <location filename="../addresstablemodel.cpp" line="78"/>
        <source>Label</source>
        <translation>Etiqueta</translation>
    </message>
    <message>
        <location filename="../addresstablemodel.cpp" line="78"/>
        <source>Address</source>
        <translation>Dirección</translation>
    </message>
</context>
<context>
    <name>AskPassphraseDialog</name>
    <message>
        <location filename="../forms/askpassphrasedialog.ui" line="26"/>
        <source>Dialog</source>
        <translation>Cambiar contraseña</translation>
    </message>
    <message>
        <location filename="../forms/askpassphrasedialog.ui" line="47"/>
        <source>Enter passphrase</source>
        <translation>Contraseña actual     </translation>
    </message>
    <message>
        <location filename="../forms/askpassphrasedialog.ui" line="75"/>
        <source>Repeat new passphrase</source>
        <translation>Repita la nueva contraseña</translation>
    </message>
    <message>
        <location filename="../askpassphrasedialog.cpp" line="46"/>
        <source>This operation needs your wallet passphrase to decrypt the wallet.</source>
        <translation>Para descifrar el monedero esta operación necesita de su contraseña.</translation>
    </message>
    <message>
        <location filename="../forms/askpassphrasedialog.ui" line="61"/>
        <source>New passphrase</source>
        <translation>Nueva contraseña</translation>
    </message>
    <message>
        <location filename="../askpassphrasedialog.cpp" line="51"/>
        <source>Decrypt wallet</source>
        <translation>Descifrar monedero</translation>
    </message>
    <message>
        <location filename="../askpassphrasedialog.cpp" line="54"/>
        <source>Change passphrase</source>
        <translation>Cambiar contraseña</translation>
    </message>
    <message>
        <location filename="../askpassphrasedialog.cpp" line="55"/>
        <source>Enter the old and new passphrase to the wallet.</source>
        <translation>Introduzca la contraseña anterior del monedero y la nueva. </translation>
    </message>
    <message>
        <location filename="../askpassphrasedialog.cpp" line="117"/>
        <source>IMPORTANT: Any previous backups you have made of your wallet file should be replaced with the newly generated, encrypted wallet file. For security reasons, previous backups of the unencrypted wallet file will become useless as soon as you start using the new, encrypted wallet.</source>
        <translation type="unfinished"></translation>
    </message>
    <message>
        <location filename="../askpassphrasedialog.cpp" line="146"/>
        <location filename="../askpassphrasedialog.cpp" line="157"/>
        <location filename="../askpassphrasedialog.cpp" line="176"/>
        <source>The passphrase entered for the wallet decryption was incorrect.</source>
        <translation>La contraseña introducida para descifrar el monedero es incorrecta.</translation>
    </message>
    <message>
        <location filename="../askpassphrasedialog.cpp" line="156"/>
        <source>Wallet decryption failed</source>
        <translation>Ha fallado el descifrado del monedero</translation>
    </message>
    <message>
        <location filename="../askpassphrasedialog.cpp" line="170"/>
        <source>Wallet passphrase was successfully changed.</source>
        <translation>La contraseña de cartera ha sido cambiada con exit.</translation>
    </message>
    <message>
        <location filename="../askpassphrasedialog.cpp" line="217"/>
        <location filename="../askpassphrasedialog.cpp" line="241"/>
        <source>Warning: The Caps Lock key is on.</source>
        <translation>Aviso: ¡La tecla de bloqueo de mayúsculas está activada!</translation>
    </message>
    <message>
        <location filename="../askpassphrasedialog.cpp" line="38"/>
        <source>This operation needs your wallet passphrase to unlock the wallet.</source>
        <translation>Para desbloquear el monedero esta operación necesita de su contraseña.</translation>
    </message>
    <message>
        <location filename="../askpassphrasedialog.cpp" line="34"/>
        <source>Enter the new passphrase to the wallet.&lt;br/&gt;Please use a passphrase of &lt;b&gt;10 or more random characters&lt;/b&gt;, or &lt;b&gt;eight or more words&lt;/b&gt;.</source>
        <translation>Introduzca la nueva contraseña del monedero.&lt;br/&gt;Por favor elija una con &lt;b&gt;10 o más caracteres aleatorios&lt;/b&gt; u &lt;b&gt;ocho o más palabras&lt;/b&gt;.</translation>
    </message>
    <message>
        <location filename="../askpassphrasedialog.cpp" line="35"/>
        <source>Encrypt wallet</source>
        <translation>Cifrar el monedero</translation>
    </message>
    <message>
        <location filename="../forms/askpassphrasedialog.ui" line="94"/>
        <source>TextLabel</source>
        <translation>Cambiar contraseña:</translation>
    </message>
    <message>
        <location filename="../askpassphrasedialog.cpp" line="43"/>
        <source>Unlock wallet</source>
        <translation>Desbloquear monedero</translation>
    </message>
    <message>
        <location filename="../askpassphrasedialog.cpp" line="101"/>
        <source>Confirm wallet encryption</source>
        <translation>Confirmar cifrado del monedero</translation>
    </message>
    <message>
        <location filename="../askpassphrasedialog.cpp" line="113"/>
        <source>Bitcoin will close now to finish the encryption process. Remember that encrypting your wallet cannot fully protect your bitcoins from being stolen by malware infecting your computer.</source>
        <translation>Bitcoin cerrará al finalizar el proceso de cifrado. Recuerde que el cifrado de su monedero no puede proteger totalmente sus bitcoin de ser robados por el malware que infecte su sistema.</translation>
    </message>
    <message>
        <location filename="../askpassphrasedialog.cpp" line="145"/>
        <source>Wallet unlock failed</source>
        <translation>Ha fallado el desbloqueo del monedero</translation>
    </message>
    <message>
        <location filename="../askpassphrasedialog.cpp" line="102"/>
        <source>WARNING: If you encrypt your wallet and lose your passphrase, you will &lt;b&gt;LOSE ALL OF YOUR BITCOINS&lt;/b&gt;!
Are you sure you wish to encrypt your wallet?</source>
        <translation>ATENCION: ¡Si encriptas tu cartera y pierdes la contraseña perderas &lt;b&gt;TODOS TUS BITCOINS&lt;/b&gt;!&quot;
¿Seguro que quieres seguir encriptando la cartera?</translation>
    </message>
    <message>
<<<<<<< HEAD
=======
        <location filename="../askpassphrasedialog.cpp" line="117"/>
        <source>IMPORTANT: Any previous backups you have made of your wallet file should be replaced with the newly generated, encrypted wallet file. For security reasons, previous backups of the unencrypted wallet file will become useless as soon as you start using the new, encrypted wallet.</source>
        <translation>IMPORTANTE: Cualquier copia de seguridad que haya realizado previamente de su fichero de billetera debe reemplazarse con el fichero de billetera encriptado recientemente creado. Por razones de seguridad, las copias de seguridad previas del fichero de billetera que no estaban encriptadas pasarán a estar inservibles en cuanto comience a usar la nueva billetera encriptada.</translation>
    </message>
    <message>
>>>>>>> 747b688b
        <location filename="../askpassphrasedialog.cpp" line="127"/>
        <source>Wallet encryption failed due to an internal error. Your wallet was not encrypted.</source>
        <translation>Ha fallado el cifrado del monedero debido a un error interno. El monedero no ha sido cifrado.</translation>
    </message>
    <message>
        <location filename="../askpassphrasedialog.cpp" line="134"/>
        <location filename="../askpassphrasedialog.cpp" line="182"/>
        <source>The supplied passphrases do not match.</source>
        <translation>Las contraseñas no coinciden.</translation>
    </message>
    <message>
        <location filename="../askpassphrasedialog.cpp" line="126"/>
        <location filename="../askpassphrasedialog.cpp" line="133"/>
        <location filename="../askpassphrasedialog.cpp" line="175"/>
        <location filename="../askpassphrasedialog.cpp" line="181"/>
        <source>Wallet encryption failed</source>
        <translation>Ha fallado el cifrado del monedero</translation>
    </message>
    <message>
        <location filename="../askpassphrasedialog.cpp" line="111"/>
        <location filename="../askpassphrasedialog.cpp" line="169"/>
        <source>Wallet encrypted</source>
        <translation>Monedero cifrado</translation>
    </message>
</context>
<context>
    <name>BitcoinGUI</name>
    <message>
        <location filename="../bitcoingui.cpp" line="198"/>
        <source>Edit the list of stored addresses and labels</source>
        <translation>Editar la lista de las direcciones y etiquetas almacenadas</translation>
    </message>
    <message>
        <location filename="../bitcoingui.cpp" line="245"/>
        <source>&amp;Options...</source>
        <translation>&amp;Opciones...</translation>
    </message>
    <message>
        <location filename="../bitcoingui.cpp" line="250"/>
        <source>&amp;Export...</source>
        <translation>&amp;Exportar…</translation>
    </message>
    <message>
        <location filename="../bitcoingui.cpp" line="210"/>
        <source>Send coins to a bitcoin address</source>
        <translation>Envia monedas a una dirección bitcoin</translation>
    </message>
    <message>
        <location filename="../bitcoingui.cpp" line="296"/>
        <source>&amp;Help</source>
        <translation>A&amp;yuda</translation>
    </message>
    <message>
        <location filename="../bitcoingui.cpp" line="327"/>
        <source>[testnet]</source>
        <translation>[testnet]</translation>
    </message>
    <message>
        <location filename="../bitcoingui.cpp" line="192"/>
        <source>Browse transaction history</source>
        <translation>Examinar el historial de transacciones</translation>
    </message>
    <message>
        <location filename="../bitcoingui.cpp" line="191"/>
        <source>&amp;Transactions</source>
        <translation>&amp;Transacciones</translation>
    </message>
    <message>
        <location filename="../bitcoingui.cpp" line="209"/>
        <source>&amp;Send coins</source>
        <translation>&amp;Enviar monedas</translation>
    </message>
    <message>
        <location filename="../bitcoingui.cpp" line="235"/>
        <source>E&amp;xit</source>
        <translation>&amp;Salir</translation>
    </message>
    <message>
        <location filename="../bitcoingui.cpp" line="236"/>
        <source>Quit application</source>
        <translation>Salir de la aplicación</translation>
    </message>
    <message>
        <location filename="../bitcoingui.cpp" line="204"/>
        <source>Show the list of addresses for receiving payments</source>
        <translation>Mostrar la lista de direcciones utilizadas para recibir pagos</translation>
    </message>
    <message>
        <location filename="../bitcoingui.cpp" line="71"/>
        <source>Bitcoin Wallet</source>
        <translation>Cartera Bitcoin</translation>
    </message>
    <message>
        <location filename="../bitcoingui.cpp" line="257"/>
        <source>&amp;Change Passphrase</source>
        <translation>&amp;Cambiar la contraseña</translation>
    </message>
    <message>
        <location filename="../bitcoingui.cpp" line="186"/>
        <source>Show general overview of wallet</source>
        <translation>Mostrar vista general del monedero</translation>
    </message>
    <message>
        <location filename="../bitcoingui.cpp" line="185"/>
        <source>&amp;Overview</source>
        <translation>&amp;Vista general</translation>
    </message>
    <message>
        <location filename="../bitcoingui.cpp" line="240"/>
        <source>Show information about Bitcoin</source>
        <translation>Mostrar información acerca de Bitcoin</translation>
    </message>
    <message>
        <location filename="../bitcoingui.cpp" line="243"/>
        <source>Show information about Qt</source>
        <translation>Mostrar información acerca de Qt</translation>
    </message>
    <message>
        <location filename="../bitcoingui.cpp" line="197"/>
        <source>&amp;Address Book</source>
        <translation>&amp;Libreta de direcciones</translation>
    </message>
    <message>
        <location filename="../bitcoingui.cpp" line="203"/>
        <source>&amp;Receive coins</source>
        <translation>&amp;Recibir monedas</translation>
    </message>
    <message>
        <location filename="../bitcoingui.cpp" line="248"/>
        <source>Show/Hide &amp;Bitcoin</source>
        <translation>Mostrar/ocultar &amp;Bitcoin</translation>
    </message>
    <message>
        <location filename="../bitcoingui.cpp" line="290"/>
        <source>&amp;Settings</source>
        <translation>&amp;Configuración</translation>
    </message>
    <message numerus="yes">
        <location filename="../bitcoingui.cpp" line="482"/>
        <source>%n active connection(s) to Bitcoin network</source>
        <translation>
            <numerusform>%n conexión activa hacia la red Bitcoin</numerusform>
            <numerusform>%n conexiones activas hacia la red Bitcoin</numerusform>
        </translation>
    </message>
    <message>
        <location filename="../bitcoingui.cpp" line="826"/>
        <source>There was an error trying to save the wallet data to the new location.</source>
        <translation>Ha habido un error al intentar guardar los datos del monedero a la nueva ubicación.</translation>
    </message>
    <message>
        <location filename="../bitcoingui.cpp" line="303"/>
        <source>Tabs toolbar</source>
        <translation>Barra de pestañas</translation>
    </message>
    <message>
        <location filename="../bitcoingui.cpp" line="531"/>
        <source>Downloaded %1 blocks of transaction history.</source>
        <translation>Se han bajado %1 bloques de historial.</translation>
    </message>
    <message>
        <location filename="../bitcoingui.cpp" line="391"/>
        <source>Bitcoin client</source>
        <translation>cliente Bitcoin</translation>
    </message>
    <message>
        <location filename="../bitcoingui.cpp" line="256"/>
        <source>Backup wallet to another location</source>
        <translation>Copia de seguridad del monedero en otra ubicación</translation>
    </message>
    <message>
        <location filename="../bitcoingui.cpp" line="258"/>
        <source>Change the passphrase used for wallet encryption</source>
        <translation>Cambiar la contraseña utilizada para el cifrado del monedero</translation>
    </message>
    <message>
        <location filename="../bitcoingui.cpp" line="519"/>
        <source>Downloaded %1 of %2 blocks of transaction history (%3% done).</source>
        <translation>Descargado %1 de %2 bloques del historial de transacciones (%3% hecho).</translation>
    </message>
    <message>
        <location filename="../bitcoingui.cpp" line="281"/>
        <source>&amp;File</source>
        <translation>&amp;Archivo</translation>
    </message>
    <message>
        <location filename="../bitcoingui.cpp" line="215"/>
        <source>Sign &amp;message</source>
        <translation>Firmar &amp;mensaje...</translation>
    </message>
    <message>
        <location filename="../bitcoingui.cpp" line="216"/>
        <source>Prove you control an address</source>
        <translation type="unfinished"></translation>
    </message>
    <message>
        <location filename="../bitcoingui.cpp" line="239"/>
        <source>&amp;About %1</source>
        <translation>S&amp;obre %1</translation>
    </message>
    <message>
        <location filename="../bitcoingui.cpp" line="246"/>
        <source>Modify configuration options for bitcoin</source>
        <translation>Modifica opciones de configuración</translation>
    </message>
    <message numerus="yes">
        <location filename="../bitcoingui.cpp" line="546"/>
        <source>%n second(s) ago</source>
        <translation>
            <numerusform>hace %n segundo</numerusform>
            <numerusform>hace %n segundos</numerusform>
        </translation>
    </message>
    <message numerus="yes">
        <location filename="../bitcoingui.cpp" line="550"/>
        <source>%n minute(s) ago</source>
        <translation>
            <numerusform>hace %n minuto</numerusform>
            <numerusform>hace %n minutos</numerusform>
        </translation>
    </message>
    <message numerus="yes">
        <location filename="../bitcoingui.cpp" line="554"/>
        <source>%n hour(s) ago</source>
        <translation>
            <numerusform>hace %n hora</numerusform>
            <numerusform>hace %n horas</numerusform>
        </translation>
    </message>
    <message numerus="yes">
        <location filename="../bitcoingui.cpp" line="558"/>
        <source>%n day(s) ago</source>
        <translation>
            <numerusform>hace %n día</numerusform>
            <numerusform>hace %n días</numerusform>
        </translation>
    </message>
    <message>
        <location filename="../bitcoingui.cpp" line="564"/>
        <source>Up to date</source>
        <translation>Actualizado</translation>
    </message>
    <message>
        <location filename="../bitcoingui.cpp" line="569"/>
        <source>Catching up...</source>
        <translation>Recuperando...</translation>
    </message>
    <message>
        <location filename="../bitcoingui.cpp" line="577"/>
        <source>Last received block was generated %1.</source>
        <translation>El último bloque recibido fue generado %1.</translation>
    </message>
    <message>
        <location filename="../bitcoingui.cpp" line="633"/>
        <source>This transaction is over the size limit.  You can still send it for a fee of %1, which goes to the nodes that process your transaction and helps to support the network.  Do you want to pay the fee?</source>
        <translation>Esta transacción supera el límite. Puede seguir enviándola incluyendo una comisión de %1 que se va a repartir entre los nodos que procesan su transacción y ayudan a mantener la red. ¿Desea pagar esa tarifa?</translation>
    </message>
    <message>
        <location filename="../bitcoingui.cpp" line="665"/>
        <source>Sent transaction</source>
        <translation>Transacción enviada</translation>
    </message>
    <message>
        <location filename="../bitcoingui.cpp" line="666"/>
        <source>Incoming transaction</source>
        <translation>Transacción entrante</translation>
    </message>
    <message>
        <location filename="../bitcoingui.cpp" line="667"/>
        <source>Date: %1
Amount: %2
Type: %3
Address: %4
</source>
        <translation>Fecha: %1
Cantidad: %2
Tipo: %3
Dirección: %4</translation>
    </message>
    <message>
        <location filename="../bitcoingui.cpp" line="251"/>
        <source>Export the data in the current tab to a file</source>
        <translation>Exportar a un archivo los datos de esta pestaña</translation>
    </message>
    <message>
        <location filename="../bitcoingui.cpp" line="792"/>
        <source>Wallet is &lt;b&gt;encrypted&lt;/b&gt; and currently &lt;b&gt;unlocked&lt;/b&gt;</source>
        <translation>El monedero está &lt;b&gt;cifrado&lt;/b&gt; y actualmente &lt;b&gt;desbloqueado&lt;/b&gt;</translation>
    </message>
    <message>
        <location filename="../bitcoingui.cpp" line="800"/>
        <source>Wallet is &lt;b&gt;encrypted&lt;/b&gt; and currently &lt;b&gt;locked&lt;/b&gt;</source>
        <translation>El monedero está &lt;b&gt;cifrado&lt;/b&gt; y actualmente &lt;b&gt;bloqueado&lt;/b&gt;</translation>
    </message>
    <message>
        <location filename="../bitcoingui.cpp" line="253"/>
        <source>Encrypt or decrypt wallet</source>
        <translation>Cifrar o descifrar el monedero</translation>
    </message>
    <message>
        <location filename="../bitcoingui.cpp" line="249"/>
        <source>Show or hide the Bitcoin window</source>
        <translation>Mostrar u ocultar la ventana Bitcoin</translation>
    </message>
    <message>
        <location filename="../bitcoingui.cpp" line="255"/>
        <source>&amp;Backup Wallet</source>
        <translation>Copia de &amp;respaldo del monedero...</translation>
    </message>
    <message>
        <location filename="../bitcoingui.cpp" line="823"/>
        <source>Backup Wallet</source>
        <translation>Copia de seguridad del monedero</translation>
    </message>
    <message>
        <location filename="../bitcoingui.cpp" line="823"/>
        <source>Wallet Data (*.dat)</source>
        <translation>Datos del monedero (*.dat)</translation>
    </message>
    <message>
        <location filename="../bitcoingui.cpp" line="314"/>
        <source>Actions toolbar</source>
        <translation>Barra de acciones</translation>
    </message>
    <message>
        <location filename="../bitcoingui.cpp" line="418"/>
        <source>bitcoin-qt</source>
        <translation>bitcoin-qt</translation>
    </message>
    <message>
        <location filename="../bitcoingui.cpp" line="506"/>
        <source>Synchronizing with network...</source>
        <translation>Sincronizando con la red…</translation>
    </message>
    <message numerus="yes">
        <location filename="../bitcoingui.cpp" line="508"/>
        <source>~%n block(s) remaining</source>
        <translation>
            <numerusform>~%n bloque restante</numerusform>
            <numerusform>~%n bloques restantes</numerusform>
        </translation>
    </message>
    <message>
        <location filename="../bitcoingui.cpp" line="826"/>
        <source>Backup Failed</source>
        <translation>La copia de seguridad ha fallado</translation>
    </message>
    <message>
        <location filename="../bitcoingui.cpp" line="638"/>
        <source>Sending...</source>
        <translation>Enviando...</translation>
    </message>
    <message>
        <location filename="../bitcoingui.cpp" line="252"/>
        <source>&amp;Encrypt Wallet</source>
        <translation>&amp;Encriptar cartera</translation>
    </message>
    <message>
        <location filename="../bitcoingui.cpp" line="242"/>
        <source>About &amp;Qt</source>
        <translation>Acerca de &amp;Qt</translation>
    </message>
    <message>
        <location filename="../bitcoin.cpp" line="127"/>
        <source>A fatal error occurred. Bitcoin can no longer continue safely and will quit.</source>
        <translation>Ha ocurrido un error crítico. Bitcoin ya no puede continuar con seguridad y se cerrará.</translation>
    </message>
</context>
<context>
    <name>DisplayOptionsPage</name>
    <message>
        <location filename="../optionsdialog.cpp" line="277"/>
        <source>Choose the default subdivision unit to show in the interface, and when sending coins</source>
        <translation>Elige la subdivisión por defecto para mostrar cantidaded en la interfaz cuando se envien monedas</translation>
    </message>
    <message>
        <location filename="../optionsdialog.cpp" line="273"/>
        <source>&amp;Unit to show amounts in: </source>
        <translation>&amp;Unidad en la que mostrar cantitades: </translation>
    </message>
    <message>
        <location filename="../optionsdialog.cpp" line="284"/>
        <source>&amp;Display addresses in transaction list</source>
        <translation>&amp;Muestra direcciones en el listado de movimientos</translation>
    </message>
    <message>
        <location filename="../optionsdialog.cpp" line="285"/>
        <source>Whether to show Bitcoin addresses in the transaction list</source>
        <translation type="unfinished">Mostrar las direcciones Bitcoin en la lista de transacciones</translation>
    </message>
</context>
<context>
    <name>EditAddressDialog</name>
    <message>
        <location filename="../forms/editaddressdialog.ui" line="14"/>
        <source>Edit Address</source>
        <translation>Editar Dirección</translation>
    </message>
    <message>
        <location filename="../forms/editaddressdialog.ui" line="25"/>
        <source>&amp;Label</source>
        <translation>&amp;Etiqueta</translation>
    </message>
    <message>
        <location filename="../forms/editaddressdialog.ui" line="35"/>
        <source>The label associated with this address book entry</source>
        <translation>La etiqueta asociada con esta entrada en la libreta</translation>
    </message>
    <message>
        <location filename="../forms/editaddressdialog.ui" line="42"/>
        <source>&amp;Address</source>
        <translation>&amp;Dirección</translation>
    </message>
    <message>
        <location filename="../forms/editaddressdialog.ui" line="52"/>
        <source>The address associated with this address book entry. This can only be modified for sending addresses.</source>
        <translation>La dirección asociada con esta entrada en la guia. Solo puede ser modificada para direcciones de envío.</translation>
    </message>
    <message>
        <location filename="../editaddressdialog.cpp" line="20"/>
        <source>New receiving address</source>
        <translation>Nueva dirección para recibir</translation>
    </message>
    <message>
        <location filename="../editaddressdialog.cpp" line="24"/>
        <source>New sending address</source>
        <translation>Nueva dirección para enviar</translation>
    </message>
    <message>
        <location filename="../editaddressdialog.cpp" line="27"/>
        <source>Edit receiving address</source>
        <translation>Editar dirección de recepción</translation>
    </message>
    <message>
        <location filename="../editaddressdialog.cpp" line="101"/>
        <source>Could not unlock wallet.</source>
        <translation>No se pudo desbloquear el monedero.</translation>
    </message>
    <message>
        <location filename="../editaddressdialog.cpp" line="106"/>
        <source>New key generation failed.</source>
        <translation>Ha fallado la generación de la nueva clave.</translation>
    </message>
    <message>
        <location filename="../editaddressdialog.cpp" line="31"/>
        <source>Edit sending address</source>
        <translation>Editar dirección de envio</translation>
    </message>
    <message>
        <location filename="../editaddressdialog.cpp" line="91"/>
        <source>The entered address &quot;%1&quot; is already in the address book.</source>
        <translation>La dirección introducida &quot;%1&quot; ya está presente en la libreta de direcciones.</translation>
    </message>
    <message>
        <location filename="../editaddressdialog.cpp" line="96"/>
        <source>The entered address &quot;%1&quot; is not a valid bitcoin address.</source>
        <translation>La dirección introducida &quot;%1&quot; no es una dirección Bitcoin valida.</translation>
    </message>
</context>
<context>
    <name>MainOptionsPage</name>
    <message>
        <location filename="../optionsdialog.cpp" line="204"/>
        <source>&amp;Port: </source>
        <translation>&amp;Puerto:</translation>
    </message>
    <message>
        <location filename="../optionsdialog.cpp" line="171"/>
        <source>&amp;Start Bitcoin on window system startup</source>
        <translation>&amp;Arranca Bitcoin al iniciar el sistema</translation>
    </message>
    <message>
        <location filename="../optionsdialog.cpp" line="172"/>
        <source>Automatically start Bitcoin after the computer is turned on</source>
        <translation>Arranca Bitcoin cuando se encienda el ordenador</translation>
    </message>
    <message>
        <location filename="../optionsdialog.cpp" line="176"/>
        <source>&amp;Minimize to the tray instead of the taskbar</source>
        <translation>&amp;Minimiza a la bandeja en vez de la barra de tareas</translation>
    </message>
    <message>
        <location filename="../optionsdialog.cpp" line="177"/>
        <source>Show only a tray icon after minimizing the window</source>
        <translation>Muestra solo el icono de sistema cuando se minimize la ventana</translation>
    </message>
    <message>
        <location filename="../optionsdialog.cpp" line="180"/>
        <source>M&amp;inimize on close</source>
        <translation>M&amp;inimiza a la bandeja al cerrar</translation>
    </message>
    <message>
        <location filename="../optionsdialog.cpp" line="181"/>
        <source>Minimize instead of exit the application when the window is closed. When this option is enabled, the application will be closed only after selecting Quit in the menu.</source>
        <translation>Minimiza la ventana en lugar de salir de la aplicación.Cuando esta opcion esta activa la aplicación solo se puede cerrar seleccionando Salir desde el menu.</translation>
    </message>
    <message>
        <location filename="../optionsdialog.cpp" line="185"/>
        <source>Map port using &amp;UPnP</source>
        <translation>Mapea el puerto usando &amp;UPnP</translation>
    </message>
    <message>
        <location filename="../optionsdialog.cpp" line="189"/>
        <source>&amp;Connect through SOCKS4 proxy:</source>
        <translation>&amp;Conecta atraves de un proxy SOCKS4:</translation>
    </message>
    <message>
        <location filename="../optionsdialog.cpp" line="195"/>
        <source>Proxy &amp;IP: </source>
        <translation>&amp;IP Proxy:</translation>
    </message>
    <message>
        <location filename="../optionsdialog.cpp" line="201"/>
        <source>IP address of the proxy (e.g. 127.0.0.1)</source>
        <translation>Dirección IP del proxy (ej. 127.0.0.1)</translation>
    </message>
    <message>
        <location filename="../optionsdialog.cpp" line="210"/>
        <source>Port of the proxy (e.g. 1234)</source>
        <translation>Puerto del servidor proxy (ej. 1234)</translation>
    </message>
    <message>
        <location filename="../optionsdialog.cpp" line="216"/>
        <source>Optional transaction fee per kB that helps make sure your transactions are processed quickly. Most transactions are 1 kB. Fee 0.01 recommended.</source>
        <translation>Tarifa de transacción por kB opcional que ayuda a asegurarse de que sus transacciones se procesan rápidamente. La mayoría de las transacciones son de 1 KB. Tarifa de 0,01 recomendado.</translation>
    </message>
    <message>
        <location filename="../optionsdialog.cpp" line="222"/>
        <source>Pay transaction &amp;fee</source>
        <translation>Comision de &amp;transacciónes</translation>
    </message>
    <message>
        <location filename="../optionsdialog.cpp" line="232"/>
        <source>Detach databases at shutdown</source>
        <translation>Desconectar las bases de datos al cerrar la aplicación</translation>
    </message>
    <message>
        <location filename="../optionsdialog.cpp" line="233"/>
        <source>Detach block and address databases at shutdown. This means they can be moved to another data directory, but it slows down shutdown. The wallet is always detached.</source>
        <translation>Desconectar las bases de datos de bloques y direcciones al cerrar la aplicación. Implica que pueden moverse a otros directorios de datos pero ralentiza el cierre. El monedero siempre queda desconectado.</translation>
    </message>
    <message>
        <location filename="../optionsdialog.cpp" line="186"/>
        <source>Automatically open the Bitcoin client port on the router. This only works when your router supports UPnP and it is enabled.</source>
        <translation>Intenta abrir el puerto adecuado en el router automaticamente. Esta opcion solo funciona si el router soporta UPnP y esta activado.</translation>
    </message>
    <message>
        <location filename="../optionsdialog.cpp" line="190"/>
        <source>Connect to the Bitcoin network through a SOCKS4 proxy (e.g. when connecting through Tor)</source>
        <translation>Conecta a la red Bitcoin atraves de un proxy SOCKS4 (ej. para conectar con la red Tor)</translation>
    </message>
</context>
<context>
    <name>MessagePage</name>
    <message>
        <location filename="../forms/messagepage.ui" line="71"/>
        <source>Paste address from clipboard</source>
        <translation>Pega dirección desde portapapeles</translation>
    </message>
    <message>
        <location filename="../forms/messagepage.ui" line="81"/>
        <source>Alt+P</source>
        <translation>Alt+P</translation>
    </message>
    <message>
        <location filename="../forms/messagepage.ui" line="93"/>
        <source>Enter the message you want to sign here</source>
        <translation>Introduzca el mensaje que desea firmar aquí</translation>
    </message>
    <message>
        <location filename="../forms/messagepage.ui" line="134"/>
        <source>&amp;Copy to Clipboard</source>
        <translation>&amp;Copiar al portapapeles</translation>
    </message>
    <message>
        <location filename="../forms/messagepage.ui" line="14"/>
        <source>Message</source>
        <translation>Mensaje</translation>
    </message>
    <message>
        <location filename="../forms/messagepage.ui" line="20"/>
        <source>You can sign messages with your addresses to prove you own them. Be careful not to sign anything vague, as phishing attacks may try to trick you into signing your identity over to them. Only sign fully-detailed statements you agree to.</source>
        <translation>Puede firmar los mensajes con sus direcciones para demostrar que las posee. Tenga cuidado de no firmar cualquier cosa vaga, ya que los ataques de phishing pueden tratar de engañarle firmando su identidad a través de ellos. Solo firme declaraciones totalmente detalladas con las que usted esté de acuerdo.</translation>
    </message>
    <message>
        <location filename="../forms/messagepage.ui" line="38"/>
        <source>The address to sign the message with  (e.g. 1NS17iag9jJgTHD1VXjvLCEnZuQ3rJDE9L)</source>
        <translation type="unfinished">Introduce una dirección Bitcoin (ej. 1NS17iag9jJgTHD1VXjvLCEnZuQ3rJDE9L)</translation>
    </message>
    <message>
        <location filename="../forms/messagepage.ui" line="48"/>
        <source>Choose adress from address book</source>
        <translation>Elije dirección de la  guia</translation>
    </message>
    <message>
        <location filename="../forms/messagepage.ui" line="58"/>
        <source>Alt+A</source>
        <translation>Alt+A</translation>
    </message>
    <message>
        <location filename="../forms/messagepage.ui" line="105"/>
        <source>Click &quot;Sign Message&quot; to get signature</source>
        <translation>Haga clic en &quot;Firmar mensaje&quot; para generar la firma</translation>
    </message>
    <message>
        <location filename="../forms/messagepage.ui" line="117"/>
        <source>Sign a message to prove you own this address</source>
        <translation>Firme un mensaje para demostrar que posee una dirección Bitcoin</translation>
    </message>
    <message>
        <location filename="../forms/messagepage.ui" line="120"/>
        <source>&amp;Sign Message</source>
        <translation>&amp;Firme mensaje</translation>
    </message>
    <message>
        <location filename="../forms/messagepage.ui" line="131"/>
        <source>Copy the current signature to the system clipboard</source>
        <translation>Copiar la firma actual al portapapeles del sistema</translation>
    </message>
    <message>
        <location filename="../messagepage.cpp" line="74"/>
        <source>%1 is not a valid address.</source>
        <translation type="unfinished">La dirección introducida &quot;%1&quot; no es una dirección Bitcoin válida.</translation>
    </message>
    <message>
        <location filename="../messagepage.cpp" line="74"/>
        <location filename="../messagepage.cpp" line="89"/>
        <location filename="../messagepage.cpp" line="101"/>
        <source>Error signing</source>
        <translation type="unfinished">Error</translation>
    </message>
    <message>
        <location filename="../messagepage.cpp" line="89"/>
        <source>Private key for %1 is not available.</source>
        <translation type="unfinished"></translation>
    </message>
    <message>
        <location filename="../messagepage.cpp" line="101"/>
        <source>Sign failed</source>
        <translation type="unfinished"></translation>
    </message>
</context>
<context>
    <name>OptionsDialog</name>
    <message>
        <location filename="../optionsdialog.cpp" line="105"/>
        <source>Options</source>
        <translation>Opciones</translation>
    </message>
    <message>
        <location filename="../optionsdialog.cpp" line="80"/>
        <source>Main</source>
        <translation>Principal</translation>
    </message>
    <message>
        <location filename="../optionsdialog.cpp" line="85"/>
        <source>Display</source>
        <translation>Mostrado</translation>
    </message>
</context>
<context>
    <name>OverviewPage</name>
    <message>
        <location filename="../forms/overviewpage.ui" line="40"/>
        <source>Balance:</source>
        <translation>Saldo:</translation>
    </message>
    <message>
        <location filename="../forms/overviewpage.ui" line="54"/>
        <source>Number of transactions:</source>
        <translation>Número de movimientos:</translation>
    </message>
    <message>
        <location filename="../overviewpage.cpp" line="111"/>
        <source>Total number of transactions in wallet</source>
        <translation>Número total de movimientos en el monedero</translation>
    </message>
    <message>
        <location filename="../forms/overviewpage.ui" line="68"/>
        <source>Unconfirmed:</source>
        <translation>No confirmado(s):</translation>
    </message>
    <message>
        <location filename="../forms/overviewpage.ui" line="14"/>
        <source>Form</source>
        <translation>Desde</translation>
    </message>
    <message>
        <location filename="../forms/overviewpage.ui" line="61"/>
        <source>0</source>
        <translation>0</translation>
    </message>
    <message>
        <location filename="../forms/overviewpage.ui" line="88"/>
        <source>Wallet</source>
        <translation>Monedero</translation>
    </message>
    <message>
        <location filename="../forms/overviewpage.ui" line="124"/>
        <source>&lt;b&gt;Recent transactions&lt;/b&gt;</source>
        <translation>&lt;b&gt;Movimientos recientes&lt;/b&gt;</translation>
    </message>
    <message>
        <location filename="../overviewpage.cpp" line="103"/>
        <source>Your current balance</source>
        <translation>Saldo actual</translation>
    </message>
    <message>
        <location filename="../overviewpage.cpp" line="108"/>
        <source>Total of transactions that have yet to be confirmed, and do not yet count toward the current balance</source>
        <translation>Total de las transacciones que faltan por confirmar y que no se cuentan para el total general</translation>
    </message>
</context>
<context>
    <name>QRCodeDialog</name>
    <message>
        <location filename="../qrcodedialog.cpp" line="46"/>
        <source>Error encoding URI into QR Code.</source>
        <translation>Error al codificar la URI en el código QR.</translation>
    </message>
    <message>
        <location filename="../qrcodedialog.cpp" line="121"/>
        <source>Save Image...</source>
        <translation type="unfinished"></translation>
    </message>
    <message>
        <location filename="../forms/qrcodedialog.ui" line="55"/>
        <source>Request Payment</source>
        <translation>Solicitud de pago</translation>
    </message>
    <message>
        <location filename="../forms/qrcodedialog.ui" line="186"/>
        <source>&amp;Save As...</source>
        <translation>&amp;Guardar Como ...</translation>
    </message>
    <message>
        <location filename="../forms/qrcodedialog.ui" line="144"/>
        <source>Message:</source>
        <translation>Mensaje:</translation>
    </message>
    <message>
        <location filename="../forms/qrcodedialog.ui" line="32"/>
        <source>QR Code</source>
        <translation type="unfinished">Código QR</translation>
    </message>
    <message>
        <location filename="../forms/qrcodedialog.ui" line="105"/>
        <source>BTC</source>
        <translation></translation>
    </message>
    <message>
        <location filename="../qrcodedialog.cpp" line="64"/>
        <source>Resulting URI too long, try to reduce the text for label / message.</source>
        <translation>URI demasiado larga, trata de reducir el texto de la etiqueta / mensaje.</translation>
    </message>
    <message>
        <location filename="../qrcodedialog.cpp" line="121"/>
        <source>PNG Images (*.png)</source>
        <translation>Imágenes PNG (*.png)</translation>
    </message>
    <message>
        <location filename="../forms/qrcodedialog.ui" line="14"/>
        <source>Dialog</source>
        <translation>Cambiar contraseña</translation>
    </message>
    <message>
        <location filename="../forms/qrcodedialog.ui" line="70"/>
        <source>Amount:</source>
        <translation>Cuantía:</translation>
    </message>
    <message>
        <location filename="../forms/qrcodedialog.ui" line="121"/>
        <source>Label:</source>
        <translation>Label:</translation>
    </message>
</context>
<context>
    <name>SendCoinsDialog</name>
    <message>
        <location filename="../sendcoinsdialog.cpp" line="95"/>
        <source>&lt;b&gt;%1&lt;/b&gt; to %2 (%3)</source>
        <translation>&lt;b&gt;%1&lt;/b&gt; to %2 (%3)</translation>
    </message>
    <message>
        <location filename="../forms/sendcoinsdialog.ui" line="87"/>
        <source>Clear all</source>
        <translation>&amp;Borra todos</translation>
    </message>
    <message>
        <location filename="../forms/sendcoinsdialog.ui" line="14"/>
        <location filename="../sendcoinsdialog.cpp" line="123"/>
        <location filename="../sendcoinsdialog.cpp" line="128"/>
        <location filename="../sendcoinsdialog.cpp" line="133"/>
        <location filename="../sendcoinsdialog.cpp" line="138"/>
        <location filename="../sendcoinsdialog.cpp" line="144"/>
        <location filename="../sendcoinsdialog.cpp" line="149"/>
        <location filename="../sendcoinsdialog.cpp" line="154"/>
        <source>Send Coins</source>
        <translation>Envía monedas</translation>
    </message>
    <message>
        <location filename="../forms/sendcoinsdialog.ui" line="64"/>
        <source>Send to multiple recipients at once</source>
        <translation>Envía a multiples destinatarios de una vez</translation>
    </message>
    <message>
        <location filename="../forms/sendcoinsdialog.ui" line="67"/>
        <source>&amp;Add recipient...</source>
        <translation>&amp;Agrega destinatario...</translation>
    </message>
    <message>
        <location filename="../forms/sendcoinsdialog.ui" line="106"/>
        <source>Balance:</source>
        <translation>Saldo:</translation>
    </message>
    <message>
        <location filename="../forms/sendcoinsdialog.ui" line="147"/>
        <source>S&amp;end</source>
        <translation>&amp;Envía</translation>
    </message>
    <message>
        <location filename="../forms/sendcoinsdialog.ui" line="84"/>
        <source>Remove all transaction fields</source>
        <translation>Eliminar todos los campos de las transacciones</translation>
    </message>
    <message>
        <location filename="../forms/sendcoinsdialog.ui" line="113"/>
        <source>123.456 BTC</source>
        <translation>123.456 BTC</translation>
    </message>
    <message>
        <location filename="../forms/sendcoinsdialog.ui" line="144"/>
        <source>Confirm the send action</source>
        <translation>Confirma el envío</translation>
    </message>
    <message>
        <location filename="../sendcoinsdialog.cpp" line="100"/>
        <source>Confirm send coins</source>
        <translation>Confirmar el envío de monedas</translation>
    </message>
    <message>
        <location filename="../sendcoinsdialog.cpp" line="101"/>
        <source>Are you sure you want to send %1?</source>
        <translation>Estas seguro que quieres enviar %1?</translation>
    </message>
    <message>
        <location filename="../sendcoinsdialog.cpp" line="101"/>
        <source> and </source>
        <translation>y</translation>
    </message>
    <message>
        <location filename="../sendcoinsdialog.cpp" line="124"/>
        <source>The recipient address is not valid, please recheck.</source>
        <translation>La dirección de destinatarion no es valida, comprueba otra vez.</translation>
    </message>
    <message>
        <location filename="../sendcoinsdialog.cpp" line="129"/>
        <source>The amount to pay must be larger than 0.</source>
        <translation>La cantidad por pagar tiene que ser mayor 0.</translation>
    </message>
    <message>
        <location filename="../sendcoinsdialog.cpp" line="134"/>
        <source>The amount exceeds your balance.</source>
        <translation>La cantidad sobrepasa su saldo.</translation>
    </message>
    <message>
        <location filename="../sendcoinsdialog.cpp" line="139"/>
        <source>The total exceeds your balance when the %1 transaction fee is included.</source>
        <translation>El total sobrepasa su saldo cuando se incluye la tasa de envío de %1</translation>
    </message>
    <message>
        <location filename="../sendcoinsdialog.cpp" line="150"/>
        <source>Error: Transaction creation failed.</source>
        <translation>Error: ha fallado la creación de transacción.</translation>
    </message>
    <message>
        <location filename="../sendcoinsdialog.cpp" line="155"/>
        <source>Error: The transaction was rejected. This might happen if some of the coins in your wallet were already spent, such as if you used a copy of wallet.dat and coins were spent in the copy but not marked as spent here.</source>
        <translation>Error: transacción rechazada. Puede haber ocurrido si alguna de las monedas ya estaba gastada o si ha usado una copia de wallet.dat y las monedas se gastaron en la copia pero no se han marcado así aquí.</translation>
    </message>
    <message>
        <location filename="../sendcoinsdialog.cpp" line="145"/>
        <source>Duplicate address found, can only send to each address once per send operation.</source>
        <translation>Tienes una dirección duplicada, solo puedes enviar a direcciónes individuales de una sola vez.</translation>
    </message>
</context>
<context>
    <name>SendCoinsEntry</name>
    <message>
        <location filename="../forms/sendcoinsentry.ui" line="14"/>
        <source>Form</source>
        <translation>Envio</translation>
    </message>
    <message>
        <location filename="../forms/sendcoinsentry.ui" line="29"/>
        <source>A&amp;mount:</source>
        <translation>Ca&amp;ntidad:</translation>
    </message>
    <message>
        <location filename="../forms/sendcoinsentry.ui" line="42"/>
        <source>Pay &amp;To:</source>
        <translation>&amp;Pagar a:</translation>
    </message>
    <message>
        <location filename="../forms/sendcoinsentry.ui" line="66"/>
        <location filename="../sendcoinsentry.cpp" line="26"/>
        <source>Enter a label for this address to add it to your address book</source>
        <translation>Etiquete esta dirección para añadirla a la libreta</translation>
    </message>
    <message>
        <location filename="../forms/sendcoinsentry.ui" line="75"/>
        <source>&amp;Label:</source>
        <translation>&amp;Etiqueta:</translation>
    </message>
    <message>
        <location filename="../forms/sendcoinsentry.ui" line="103"/>
        <source>Choose address from address book</source>
        <translation>Elija una dirección de la libreta de direcciones</translation>
    </message>
    <message>
        <location filename="../forms/sendcoinsentry.ui" line="113"/>
        <source>Alt+A</source>
        <translation>Alt+A</translation>
    </message>
    <message>
        <location filename="../forms/sendcoinsentry.ui" line="120"/>
        <source>Paste address from clipboard</source>
        <translation>Pega dirección desde portapapeles</translation>
    </message>
    <message>
        <location filename="../forms/sendcoinsentry.ui" line="93"/>
        <source>The address to send the payment to  (e.g. 1NS17iag9jJgTHD1VXjvLCEnZuQ3rJDE9L)</source>
        <translation>La dirección donde enviar el pago (ej. 1NS17iag9jJgTHD1VXjvLCEnZuQ3rJDE9L)</translation>
    </message>
    <message>
        <location filename="../forms/sendcoinsentry.ui" line="130"/>
        <source>Alt+P</source>
        <translation>Alt+P</translation>
    </message>
    <message>
        <location filename="../forms/sendcoinsentry.ui" line="137"/>
        <source>Remove this recipient</source>
        <translation>Elimina destinatario</translation>
    </message>
    <message>
        <location filename="../sendcoinsentry.cpp" line="25"/>
        <source>Enter a Bitcoin address (e.g. 1NS17iag9jJgTHD1VXjvLCEnZuQ3rJDE9L)</source>
        <translation>Introduce una dirección Bitcoin (ej. 1NS17iag9jJgTHD1VXjvLCEnZuQ3rJDE9L)</translation>
    </message>
</context>
<context>
    <name>TransactionDesc</name>
    <message>
        <location filename="../transactiondesc.cpp" line="55"/>
        <source>, has not been successfully broadcast yet</source>
        <translation>, no ha sido emitido satisfactoriamente todavía</translation>
    </message>
    <message>
        <location filename="../transactiondesc.cpp" line="92"/>
        <source>unknown</source>
        <translation>desconocido</translation>
    </message>
    <message>
        <location filename="../transactiondesc.cpp" line="22"/>
        <source>Open until %1</source>
        <translation>Abierto hasta %1</translation>
    </message>
    <message>
        <location filename="../transactiondesc.cpp" line="20"/>
        <source>Open for %1 blocks</source>
        <translation>Abierto hasta %1 bloques</translation>
    </message>
    <message>
        <location filename="../transactiondesc.cpp" line="28"/>
        <source>%1/offline?</source>
        <translation>%1/fuera de linea?</translation>
    </message>
    <message>
        <location filename="../transactiondesc.cpp" line="30"/>
        <source>%1/unconfirmed</source>
        <translation>%1/no confirmado</translation>
    </message>
    <message>
        <location filename="../transactiondesc.cpp" line="50"/>
        <source>&lt;b&gt;Status:&lt;/b&gt; </source>
        <translation>&lt;b&gt;Estado:&lt;/b&gt; </translation>
    </message>
    <message>
        <location filename="../transactiondesc.cpp" line="57"/>
        <source>, broadcast through %1 node</source>
        <translation>, emitido mediante %1 nodo</translation>
    </message>
    <message>
        <location filename="../transactiondesc.cpp" line="59"/>
        <source>, broadcast through %1 nodes</source>
        <translation>, emitido mediante %1 nodos</translation>
    </message>
    <message>
        <location filename="../transactiondesc.cpp" line="63"/>
        <source>&lt;b&gt;Date:&lt;/b&gt; </source>
        <translation>&lt;b&gt;Fecha:&lt;/b&gt; </translation>
    </message>
    <message>
        <location filename="../transactiondesc.cpp" line="70"/>
        <source>&lt;b&gt;Source:&lt;/b&gt; Generated&lt;br&gt;</source>
        <translation>&lt;b&gt;Fuente:&lt;/b&gt; Generado&lt;br&gt;</translation>
    </message>
    <message>
        <location filename="../transactiondesc.cpp" line="75"/>
        <location filename="../transactiondesc.cpp" line="92"/>
        <source>&lt;b&gt;From:&lt;/b&gt; </source>
        <translation>&lt;b&gt;De:&lt;/b&gt; </translation>
    </message>
    <message>
        <location filename="../transactiondesc.cpp" line="93"/>
        <location filename="../transactiondesc.cpp" line="116"/>
        <location filename="../transactiondesc.cpp" line="175"/>
        <source>&lt;b&gt;To:&lt;/b&gt; </source>
        <translation>&lt;b&gt;Para:&lt;/b&gt; </translation>
    </message>
    <message>
        <location filename="../transactiondesc.cpp" line="96"/>
        <source> (yours, label: </source>
        <translation>(tuya, etiqueta: </translation>
    </message>
    <message>
        <location filename="../transactiondesc.cpp" line="98"/>
        <source> (yours)</source>
        <translation> (tuya)</translation>
    </message>
    <message>
        <location filename="../transactiondesc.cpp" line="133"/>
        <location filename="../transactiondesc.cpp" line="147"/>
        <location filename="../transactiondesc.cpp" line="192"/>
        <location filename="../transactiondesc.cpp" line="209"/>
        <source>&lt;b&gt;Credit:&lt;/b&gt; </source>
        <translation>&lt;b&gt;Crédito:&lt;/b&gt; </translation>
    </message>
    <message>
        <location filename="../transactiondesc.cpp" line="135"/>
        <source>(%1 matures in %2 more blocks)</source>
        <translation>(%1 madura en %2 bloques mas)</translation>
    </message>
    <message>
        <location filename="../transactiondesc.cpp" line="139"/>
        <source>(not accepted)</source>
        <translation>(no aceptada)</translation>
    </message>
    <message>
        <location filename="../transactiondesc.cpp" line="197"/>
        <source>&lt;b&gt;Transaction fee:&lt;/b&gt; </source>
        <translation>&lt;b&gt;Comisión transacción:&lt;/b&gt; </translation>
    </message>
    <message>
        <location filename="../transactiondesc.cpp" line="213"/>
        <source>&lt;b&gt;Net amount:&lt;/b&gt; </source>
        <translation>&lt;b&gt;Cantidad total:&lt;/b&gt; </translation>
    </message>
    <message>
        <location filename="../transactiondesc.cpp" line="219"/>
        <source>Message:</source>
        <translation>Mensaje:</translation>
    </message>
    <message>
        <location filename="../transactiondesc.cpp" line="221"/>
        <source>Comment:</source>
        <translation>Comentario:</translation>
    </message>
    <message>
        <location filename="../transactiondesc.cpp" line="223"/>
        <source>Transaction ID:</source>
        <translation>Identificador de transacción:</translation>
    </message>
    <message>
        <location filename="../transactiondesc.cpp" line="226"/>
        <source>Generated coins must wait 120 blocks before they can be spent.  When you generated this block, it was broadcast to the network to be added to the block chain.  If it fails to get into the chain, it will change to &quot;not accepted&quot; and not be spendable.  This may occasionally happen if another node generates a block within a few seconds of yours.</source>
        <translation>Las monedas generadas deben esperar 120 bloques antes de ser gastadas. Cuando has generado este bloque se emitió a la red para ser agregado en la cadena de bloques. Si falla al incluirse en la cadena, cambiará a &quot;no aceptado&quot; y las monedas no se podrán gastar. Esto puede ocurrir ocasionalmente si otro nodo genera un bloque casi al mismo tiempo que el tuyo.</translation>
    </message>
    <message>
        <location filename="../transactiondesc.cpp" line="32"/>
        <source>%1 confirmations</source>
        <translation>%1 confirmaciones</translation>
    </message>
    <message>
        <location filename="../transactiondesc.cpp" line="183"/>
        <location filename="../transactiondesc.cpp" line="191"/>
        <location filename="../transactiondesc.cpp" line="206"/>
        <source>&lt;b&gt;Debit:&lt;/b&gt; </source>
        <translation>&lt;b&gt;Débito:&lt;/b&gt; </translation>
    </message>
</context>
<context>
    <name>TransactionDescDialog</name>
    <message>
        <location filename="../forms/transactiondescdialog.ui" line="14"/>
        <source>Transaction details</source>
        <translation>Detalles de transacción</translation>
    </message>
    <message>
        <location filename="../forms/transactiondescdialog.ui" line="20"/>
        <source>This pane shows a detailed description of the transaction</source>
        <translation>Esta ventana muestra información detallada sobre la transacción</translation>
    </message>
</context>
<context>
    <name>TransactionTableModel</name>
    <message>
        <location filename="../transactiontablemodel.cpp" line="214"/>
        <source>Type</source>
        <translation>Tipo</translation>
    </message>
    <message>
        <location filename="../transactiontablemodel.cpp" line="214"/>
        <source>Address</source>
        <translation>Dirección</translation>
    </message>
    <message>
        <location filename="../transactiontablemodel.cpp" line="214"/>
        <source>Amount</source>
        <translation>Cantidad</translation>
    </message>
    <message>
        <location filename="../transactiontablemodel.cpp" line="214"/>
        <source>Date</source>
        <translation>Fecha</translation>
    </message>
    <message numerus="yes">
        <location filename="../transactiontablemodel.cpp" line="277"/>
        <source>Open for %n block(s)</source>
        <translation>
            <numerusform>Abierto por %n bloque</numerusform>
            <numerusform>Abierto por %n bloques</numerusform>
        </translation>
    </message>
    <message>
        <location filename="../transactiontablemodel.cpp" line="280"/>
        <source>Open until %1</source>
        <translation>Abierto hasta %1</translation>
    </message>
    <message>
        <location filename="../transactiontablemodel.cpp" line="283"/>
        <source>Offline (%1 confirmations)</source>
        <translation>Fuera de linea (%1 confirmaciones)</translation>
    </message>
    <message>
        <location filename="../transactiontablemodel.cpp" line="286"/>
        <source>Unconfirmed (%1 of %2 confirmations)</source>
        <translation>No confirmado (%1 de %2 confirmaciones)</translation>
    </message>
    <message>
        <location filename="../transactiontablemodel.cpp" line="289"/>
        <source>Confirmed (%1 confirmations)</source>
        <translation>Confirmado (%1 confirmaciones)</translation>
    </message>
    <message>
        <location filename="../transactiontablemodel.cpp" line="303"/>
        <source>This block was not received by any other nodes and will probably not be accepted!</source>
        <translation>Este bloque no ha sido recibido por otros nodos y probablemente no sea aceptado !</translation>
    </message>
    <message>
        <location filename="../transactiontablemodel.cpp" line="306"/>
        <source>Generated but not accepted</source>
        <translation>Generado pero no aceptado</translation>
    </message>
    <message>
        <location filename="../transactiontablemodel.cpp" line="349"/>
        <source>Received with</source>
        <translation>Recibido con</translation>
    </message>
    <message>
        <location filename="../transactiontablemodel.cpp" line="603"/>
        <source>Amount removed from or added to balance.</source>
        <translation>Cantidad retirada o añadida al balance.</translation>
    </message>
    <message>
        <location filename="../transactiontablemodel.cpp" line="354"/>
        <source>Sent to</source>
        <translation>Enviado a</translation>
    </message>
    <message>
        <location filename="../transactiontablemodel.cpp" line="356"/>
        <source>Payment to yourself</source>
        <translation>Pago propio</translation>
    </message>
    <message>
        <location filename="../transactiontablemodel.cpp" line="358"/>
        <source>Mined</source>
        <translation>Minado</translation>
    </message>
    <message>
        <location filename="../transactiontablemodel.cpp" line="396"/>
        <source>(n/a)</source>
        <translation>(n/a)</translation>
    </message>
    <message>
        <location filename="../transactiontablemodel.cpp" line="595"/>
        <source>Transaction status. Hover over this field to show number of confirmations.</source>
        <translation>Estado de transacción. Pasa el ratón sobre este campo para ver el número de confirmaciones.</translation>
    </message>
    <message>
        <location filename="../transactiontablemodel.cpp" line="597"/>
        <source>Date and time that the transaction was received.</source>
        <translation>Fecha y hora de cuando se recibió la transacción.</translation>
    </message>
    <message>
        <location filename="../transactiontablemodel.cpp" line="599"/>
        <source>Type of transaction.</source>
        <translation>Tipo de transacción.</translation>
    </message>
    <message>
        <location filename="../transactiontablemodel.cpp" line="601"/>
        <source>Destination address of transaction.</source>
        <translation>Dirección de destino de la transacción.</translation>
    </message>
    <message numerus="yes">
        <location filename="../transactiontablemodel.cpp" line="297"/>
        <source>Mined balance will be available in %n more blocks</source>
        <translation>
            <numerusform>El balance minado estará disponible en %n bloque mas</numerusform>
            <numerusform>El balance minado estará disponible en %n bloques mas</numerusform>
        </translation>
    </message>
    <message>
        <location filename="../transactiontablemodel.cpp" line="351"/>
        <source>Received from</source>
        <translation>Recibidos de</translation>
    </message>
</context>
<context>
    <name>TransactionView</name>
    <message>
        <location filename="../transactionview.cpp" line="59"/>
        <source>Last month</source>
        <translation>Mes pasado</translation>
    </message>
    <message>
        <location filename="../transactionview.cpp" line="271"/>
        <source>Comma separated file (*.csv)</source>
        <translation>Archivos de columnas separadas por coma (*.csv)</translation>
    </message>
    <message>
        <location filename="../transactionview.cpp" line="281"/>
        <source>Type</source>
        <translation>Tipo</translation>
    </message>
    <message>
        <location filename="../transactionview.cpp" line="283"/>
        <source>Address</source>
        <translation>Dirección</translation>
    </message>
    <message>
        <location filename="../transactionview.cpp" line="384"/>
        <source>Range:</source>
        <translation>Rango:</translation>
    </message>
    <message>
        <location filename="../transactionview.cpp" line="279"/>
        <source>Confirmed</source>
        <translation>Confirmado</translation>
    </message>
    <message>
        <location filename="../transactionview.cpp" line="280"/>
        <source>Date</source>
        <translation>Fecha</translation>
    </message>
    <message>
        <location filename="../transactionview.cpp" line="282"/>
        <source>Label</source>
        <translation>Etiqueta</translation>
    </message>
    <message>
        <location filename="../transactionview.cpp" line="60"/>
        <source>This year</source>
        <translation>Este año</translation>
    </message>
    <message>
        <location filename="../transactionview.cpp" line="61"/>
        <source>Range...</source>
        <translation>Rango...</translation>
    </message>
    <message>
        <location filename="../transactionview.cpp" line="72"/>
        <source>Received with</source>
        <translation>Recibido con</translation>
    </message>
    <message>
        <location filename="../transactionview.cpp" line="74"/>
        <source>Sent to</source>
        <translation>Enviado a</translation>
    </message>
    <message>
        <location filename="../transactionview.cpp" line="124"/>
        <source>Copy address</source>
        <translation>Copiar dirección</translation>
    </message>
    <message>
        <location filename="../transactionview.cpp" line="125"/>
        <source>Copy label</source>
        <translation>Copiar etiqueta</translation>
    </message>
    <message>
        <location filename="../transactionview.cpp" line="127"/>
        <source>Edit label</source>
        <translation>Editar etiqueta</translation>
    </message>
    <message>
        <location filename="../transactionview.cpp" line="78"/>
        <source>Other</source>
        <translation>Otra</translation>
    </message>
    <message>
        <location filename="../transactionview.cpp" line="84"/>
        <source>Enter address or label to search</source>
        <translation>Introduzca una dirección o etiqueta que buscar</translation>
    </message>
    <message>
        <location filename="../transactionview.cpp" line="285"/>
        <source>ID</source>
        <translation>ID</translation>
    </message>
    <message>
        <location filename="../transactionview.cpp" line="289"/>
        <source>Error exporting</source>
        <translation>Error exportando</translation>
    </message>
    <message>
        <location filename="../transactionview.cpp" line="289"/>
        <source>Could not write to file %1.</source>
        <translation>No se pudo escribir en el archivo %1.</translation>
    </message>
    <message>
        <location filename="../transactionview.cpp" line="270"/>
        <source>Export Transaction Data</source>
        <translation>Exportar datos de la transacción</translation>
    </message>
    <message>
        <location filename="../transactionview.cpp" line="284"/>
        <source>Amount</source>
        <translation>Cantidad</translation>
    </message>
    <message>
        <location filename="../transactionview.cpp" line="55"/>
        <location filename="../transactionview.cpp" line="71"/>
        <source>All</source>
        <translation>Todo</translation>
    </message>
    <message>
        <location filename="../transactionview.cpp" line="56"/>
        <source>Today</source>
        <translation>Hoy</translation>
    </message>
    <message>
        <location filename="../transactionview.cpp" line="57"/>
        <source>This week</source>
        <translation>Esta semana</translation>
    </message>
    <message>
        <location filename="../transactionview.cpp" line="58"/>
        <source>This month</source>
        <translation>Este mes</translation>
    </message>
    <message>
        <location filename="../transactionview.cpp" line="392"/>
        <source>to</source>
        <translation>para</translation>
    </message>
    <message>
        <location filename="../transactionview.cpp" line="76"/>
        <source>To yourself</source>
        <translation>A ti mismo</translation>
    </message>
    <message>
        <location filename="../transactionview.cpp" line="77"/>
        <source>Mined</source>
        <translation>Minado</translation>
    </message>
    <message>
        <location filename="../transactionview.cpp" line="90"/>
        <source>Min amount</source>
        <translation>Cantidad mínima</translation>
    </message>
    <message>
        <location filename="../transactionview.cpp" line="126"/>
        <source>Copy amount</source>
        <translation>Copiar cuantía</translation>
    </message>
    <message>
        <location filename="../transactionview.cpp" line="128"/>
        <source>Show details...</source>
        <translation>Muestra detalles...</translation>
    </message>
</context>
<context>
    <name>WalletModel</name>
    <message>
        <location filename="../walletmodel.cpp" line="142"/>
        <source>Sending...</source>
        <translation>Enviando...</translation>
    </message>
</context>
<context>
    <name>bitcoin-core</name>
    <message>
        <location filename="../bitcoinstrings.cpp" line="41"/>
        <source>Bitcoin version</source>
        <translation>Versión de Bitcoin</translation>
    </message>
    <message>
        <location filename="../bitcoinstrings.cpp" line="115"/>
        <source>Loading block index...</source>
        <translation>Cargando el índice de bloques...</translation>
    </message>
    <message>
        <location filename="../bitcoinstrings.cpp" line="117"/>
        <source>Loading wallet...</source>
        <translation>Cargando monedero...</translation>
    </message>
    <message>
        <location filename="../bitcoinstrings.cpp" line="126"/>
        <source>Done loading</source>
        <translation>Generado pero no aceptado</translation>
    </message>
    <message>
        <location filename="../bitcoinstrings.cpp" line="43"/>
        <source>Send command to -server or bitcoind</source>
        <translation>Envíar comando a -server o bitcoind</translation>
    </message>
    <message>
        <location filename="../bitcoinstrings.cpp" line="47"/>
        <source>Specify configuration file (default: bitcoin.conf)</source>
        <translation>Especifica archivo de configuración (predeterminado: bitcoin.conf)
</translation>
    </message>
    <message>
        <location filename="../bitcoinstrings.cpp" line="48"/>
        <source>Specify pid file (default: bitcoind.pid)</source>
        <translation>Especifica archivo pid (predeterminado: bitcoin.pid)
</translation>
    </message>
    <message>
        <location filename="../bitcoinstrings.cpp" line="54"/>
        <source>Set database cache size in megabytes (default: 25)</source>
        <translation>Establecer el tamaño del caché de la base de datos en megabytes (por defecto: 25)</translation>
    </message>
    <message>
        <location filename="../bitcoinstrings.cpp" line="60"/>
        <source>Maintain at most &lt;n&gt; connections to peers (default: 125)</source>
        <translation>Mantener en la mayoría de las conexiones &lt;n&gt; a sus compañeros (por defecto: 125)</translation>
    </message>
    <message>
        <location filename="../bitcoinstrings.cpp" line="119"/>
        <source>Error loading wallet.dat: Wallet requires newer version of Bitcoin</source>
        <translation>Error al cargar wallet.dat: El monedero requiere una versión más reciente de Bitcoin</translation>
    </message>
    <message>
        <location filename="../bitcoinstrings.cpp" line="53"/>
        <source>Specify data directory</source>
        <translation>Especificar directorio para los datos</translation>
    </message>
    <message>
        <location filename="../bitcoinstrings.cpp" line="101"/>
        <source>Use OpenSSL (https) for JSON-RPC connections</source>
        <translation>Usa OpenSSL (https) para las conexiones JSON-RPC
</translation>
    </message>
    <message>
        <location filename="../bitcoinstrings.cpp" line="77"/>
        <source>Fee per KB to add to transactions you send</source>
        <translation>Tarifa por KB que añadir a las transacciones que envíe</translation>
    </message>
    <message>
        <location filename="../bitcoinstrings.cpp" line="32"/>
        <source>An error occurred while setting up the RPC port %i for listening: %s</source>
        <translation>Ha ocurrido un error al configurar el puerto RPC %i para escuchar: %s</translation>
    </message>
    <message>
        <location filename="../bitcoinstrings.cpp" line="66"/>
        <source>Find peers using DNS lookup (default: 1)</source>
        <translation>Encontrar pares mediante búsqueda de DNS (predeterminado: 1)</translation>
    </message>
    <message>
        <location filename="../bitcoinstrings.cpp" line="71"/>
        <source>Maximum per-connection receive buffer, &lt;n&gt;*1000 bytes (default: 10000)</source>
        <translation>Búfer de recepción máximo por conexión, &lt;n&gt;*1000 bytes (predeterminado: 10000)</translation>
    </message>
    <message>
        <location filename="../bitcoinstrings.cpp" line="72"/>
        <source>Maximum per-connection send buffer, &lt;n&gt;*1000 bytes (default: 10000)</source>
        <translation>Búfer de recepción máximo por conexión, , &lt;n&gt;*1000 bytes (predeterminado: 10000)</translation>
    </message>
    <message>
        <location filename="../bitcoinstrings.cpp" line="81"/>
        <source>Output extra debugging information</source>
        <translation type="unfinished"></translation>
    </message>
    <message>
        <location filename="../bitcoinstrings.cpp" line="82"/>
        <source>Prepend debug output with timestamp</source>
        <translation>Anteponer la salida de depuración, con indicación de la hora</translation>
    </message>
    <message>
        <location filename="../bitcoinstrings.cpp" line="85"/>
        <source>Username for JSON-RPC connections</source>
        <translation>Usuario para las conexiones JSON-RPC
</translation>
    </message>
    <message>
        <location filename="../bitcoinstrings.cpp" line="86"/>
        <source>Password for JSON-RPC connections</source>
        <translation>Contraseña para las conexiones JSON-RPC
</translation>
    </message>
    <message>
        <location filename="../bitcoinstrings.cpp" line="87"/>
        <source>Listen for JSON-RPC connections on &lt;port&gt; (default: 8332)</source>
        <translation>Escucha conexiones JSON-RPC en el puerto &lt;port&gt; (predeterminado: 8332)
</translation>
    </message>
    <message>
        <location filename="../bitcoinstrings.cpp" line="89"/>
        <source>Send commands to node running on &lt;ip&gt; (default: 127.0.0.1)</source>
        <translation>Envía comando al nodo situado en &lt;ip&gt; (predeterminado: 127.0.0.1)
</translation>
    </message>
    <message>
        <location filename="../bitcoinstrings.cpp" line="93"/>
        <source>Upgrade wallet to latest format</source>
        <translation>Actualizar el monedero al último formato</translation>
    </message>
    <message>
        <location filename="../bitcoinstrings.cpp" line="95"/>
        <source>Rescan the block chain for missing wallet transactions</source>
        <translation>Volver a examinar la cadena de bloques en busca de transacciones del monedero perdidas</translation>
    </message>
    <message>
        <location filename="../bitcoinstrings.cpp" line="97"/>
        <source>How thorough the block verification is (0-6, default: 1)</source>
        <translation>Cómo completa la verificación del bloque es (0-6, por defecto: 1)</translation>
    </message>
    <message>
        <location filename="../bitcoinstrings.cpp" line="129"/>
        <source>Warning: -paytxfee is set very high.  This is the transaction fee you will pay if you send a transaction.</source>
        <translation>Precaución: -paytxfee es muy alta. Esta es la comisión que pagarás si envias una transacción.</translation>
    </message>
    <message>
        <location filename="../bitcoinstrings.cpp" line="132"/>
        <source>Error: CreateThread(StartNode) failed</source>
        <translation>Error: CreateThread(StartNode) fallido</translation>
    </message>
    <message>
        <location filename="../bitcoinstrings.cpp" line="102"/>
        <source>Server certificate file (default: server.cert)</source>
        <translation>Certificado del servidor (Predeterminado: server.cert)
</translation>
    </message>
    <message>
        <location filename="../bitcoinstrings.cpp" line="103"/>
        <source>Server private key (default: server.pem)</source>
        <translation>Clave privada del servidor (Predeterminado: server.pem)
</translation>
    </message>
    <message>
        <location filename="../bitcoinstrings.cpp" line="38"/>
        <source>Warning: Please check that your computer&apos;s date and time are correct.  If your clock is wrong Bitcoin will not work properly.</source>
        <translation>Precaución: Por favor revisa que la fecha y hora de tu ordenador son correctas. Si tu reloj está mal Bitcoin no funcionará correctamente.</translation>
    </message>
    <message>
        <location filename="../bitcoinstrings.cpp" line="107"/>
        <source>This help message</source>
        <translation>Este mensaje de ayuda
</translation>
    </message>
    <message>
        <location filename="../bitcoinstrings.cpp" line="46"/>
        <source>Options:</source>
        <translation>Opciones:
</translation>
    </message>
    <message>
        <location filename="../bitcoinstrings.cpp" line="112"/>
        <source>Bitcoin</source>
        <translation>Bitcoin</translation>
    </message>
    <message>
        <location filename="../bitcoinstrings.cpp" line="52"/>
        <source>Show splash screen on startup (default: 1)</source>
        <translation>Mostrar pantalla de bienvenida en el inicio (por defecto: 1)</translation>
    </message>
    <message>
        <location filename="../bitcoinstrings.cpp" line="114"/>
        <source>Error loading addr.dat</source>
        <translation>Error cargando addr.dat</translation>
    </message>
    <message>
        <location filename="../bitcoinstrings.cpp" line="58"/>
        <source>Allow DNS lookups for addnode and connect</source>
        <translation>Permite búsqueda DNS para addnode y connect
</translation>
    </message>
    <message>
        <location filename="../bitcoinstrings.cpp" line="62"/>
        <source>Connect only to the specified node</source>
        <translation>Conecta solo al nodo especificado
</translation>
    </message>
    <message>
        <location filename="../bitcoinstrings.cpp" line="64"/>
        <source>Accept connections from outside (default: 1)</source>
        <translation>Aceptar conexiones desde el exterior (predeterminado: 1)</translation>
    </message>
    <message>
        <location filename="../bitcoinstrings.cpp" line="73"/>
        <source>Use Universal Plug and Play to map the listening port (default: 1)</source>
        <translation>Usar UPnP para asignar el puerto de escucha (predeterminado: 1)</translation>
    </message>
    <message>
        <location filename="../bitcoinstrings.cpp" line="98"/>
        <source>
SSL options: (see the Bitcoin Wiki for SSL setup instructions)</source>
        <translation>Opciones SSL: (ver la Bitcoin Wiki para instrucciones de configuración SSL)
</translation>
    </message>
    <message>
        <location filename="../bitcoinstrings.cpp" line="8"/>
        <source>Error: Wallet locked, unable to create transaction  </source>
        <translation>Error: monedero bloqueado. Bitcoin es incapaz de crear las transacciones  </translation>
    </message>
    <message>
        <location filename="../bitcoinstrings.cpp" line="9"/>
        <source>Error: This transaction requires a transaction fee of at least %s because of its amount, complexity, or use of recently received funds  </source>
        <translation>Error: esta transacción está sujeta a una tarifa de %s, bien por su cantidad, complejidad, o por el uso de fondos recientemente recibidos  </translation>
    </message>
    <message>
        <location filename="../bitcoinstrings.cpp" line="12"/>
        <source>Error: Transaction creation failed  </source>
        <translation>Error: no se ha podido crear la transacción</translation>
    </message>
    <message>
        <location filename="../bitcoinstrings.cpp" line="13"/>
        <source>Sending...</source>
        <translation>Enviando...</translation>
    </message>
    <message>
        <location filename="../bitcoinstrings.cpp" line="14"/>
        <source>Error: The transaction was rejected.  This might happen if some of the coins in your wallet were already spent, such as if you used a copy of wallet.dat and coins were spent in the copy but not marked as spent here.</source>
        <translation>Error: la transacción fue rechazada. Esto puede pasar si alguna de las monedas ya estaba gastada o si ha usado una copia de wallet.dat y las monedas se gastaron en la copia pero no se han marcado como gastadas aquí.</translation>
    </message>
    <message>
        <location filename="../bitcoinstrings.cpp" line="18"/>
        <source>Invalid amount</source>
        <translation>Cuantía no válida</translation>
    </message>
    <message>
        <location filename="../bitcoinstrings.cpp" line="19"/>
        <source>Insufficient funds</source>
        <translation>Fondos insuficientes</translation>
    </message>
    <message>
        <location filename="../bitcoinstrings.cpp" line="21"/>
        <source>To use the %s option</source>
        <translation>Para utilizar la opción %s</translation>
    </message>
    <message>
        <location filename="../bitcoinstrings.cpp" line="22"/>
        <source>%s, you must set a rpcpassword in the configuration file:
 %s
It is recommended you use the following random password:
rpcuser=bitcoinrpc
rpcpassword=%s
(you do not need to remember this password)
If the file does not exist, create it with owner-readable-only file permissions.
</source>
        <translation>%s, tiene que establecer rpcpassword en el archivo de configuración: ⏎
%s ⏎
Se recomienda utilizar la siguiente contraseña aleatoria: ⏎
rpcuser = bitcoinrpc ⏎
rpcpassword =%s ⏎
(no es necesario para recordar esta contraseña) ⏎
Si el archivo no existe se crea con los permisos de lectura y escritura solamente del propietario. ⏎</translation>
    </message>
    <message>
        <location filename="../bitcoinstrings.cpp" line="31"/>
        <source>Error</source>
        <translation>Error</translation>
    </message>
    <message>
        <location filename="../bitcoinstrings.cpp" line="42"/>
        <source>Usage:</source>
        <translation>Uso:</translation>
    </message>
    <message>
        <location filename="../bitcoinstrings.cpp" line="33"/>
        <source>You must set rpcpassword=&lt;password&gt; in the configuration file:
%s
If the file does not exist, create it with owner-readable-only file permissions.</source>
        <translation>Tiene que establecer rpcpassword=&lt;contraseña&gt; en el fichero de configuración: ⏎
%s ⏎
Si el archivo no existe, se crea con permisos de propietario de lectura de sólo archivos.</translation>
    </message>
    <message>
        <location filename="../bitcoinstrings.cpp" line="55"/>
        <source>Set database disk log size in megabytes (default: 100)</source>
        <translation>Base de datos de conjunto de discos de registro de tamaño en megabytes (por defecto: 100)</translation>
    </message>
    <message>
        <location filename="../bitcoinstrings.cpp" line="75"/>
        <source>Detach block and address databases. Increases shutdown time (default: 0)</source>
        <translation>Desconectar las bases de datos de bloques y direcciones al cerrar la aplicación. El tiempo de parada de la aplicación aumentará. (Predeterminado: 0)</translation>
    </message>
    <message>
        <location filename="../bitcoinstrings.cpp" line="109"/>
        <source>Cannot obtain a lock on data directory %s.  Bitcoin is probably already running.</source>
        <translation>No se puede obtener permiso de trabajo en la carpeta de datos %s. Probablemente Bitcoin ya se está ejecutando.
</translation>
    </message>
    <message>
        <location filename="../bitcoinstrings.cpp" line="125"/>
        <source>Rescanning...</source>
        <translation>Rescaneando...</translation>
    </message>
    <message>
        <location filename="../bitcoinstrings.cpp" line="113"/>
        <source>Loading addresses...</source>
        <translation>Cargando direcciones...</translation>
    </message>
    <message>
        <location filename="../bitcoinstrings.cpp" line="128"/>
        <source>Invalid amount for -paytxfee=&lt;amount&gt;</source>
        <translation>Cantidad inválida para -paytxfee=&lt;amount&gt;</translation>
    </message>
    <message>
        <location filename="../bitcoinstrings.cpp" line="20"/>
        <source>Warning: Disk space is low</source>
        <translation>Atención: Poco espacio en el disco duro</translation>
    </message>
    <message>
        <location filename="../bitcoinstrings.cpp" line="133"/>
        <source>Unable to bind to port %d on this computer.  Bitcoin is probably already running.</source>
        <translation>No es posible escuchar en el puerto %d en este ordenador. Probablemente Bitcoin ya se está ejecutando.</translation>
    </message>
    <message>
        <location filename="../bitcoinstrings.cpp" line="127"/>
        <source>Invalid -proxy address</source>
        <translation>Dirección -proxy invalida</translation>
    </message>
    <message>
        <location filename="../bitcoinstrings.cpp" line="61"/>
        <source>Add a node to connect to and attempt to keep the connection open</source>
        <translation>Añadir un nodo para conectarse y tratar de mantener la conexión abierta</translation>
    </message>
    <message>
        <location filename="../bitcoinstrings.cpp" line="122"/>
        <source>Cannot downgrade wallet</source>
        <translation>No se puede rebajar el monedero</translation>
    </message>
    <message>
        <location filename="../bitcoinstrings.cpp" line="44"/>
        <source>List commands</source>
        <translation>Muestra comandos
</translation>
    </message>
    <message>
        <location filename="../bitcoinstrings.cpp" line="90"/>
        <source>Execute command when the best block changes (%s in cmd is replaced by block hash)</source>
        <translation>Ejecutar un comando cuando cambia el mejor bloque (%s en cmd se sustituye por el hash de bloque)</translation>
    </message>
    <message>
        <location filename="../bitcoinstrings.cpp" line="123"/>
        <source>Cannot initialize keypool</source>
        <translation>No se puede inicializar grupo de teclas</translation>
    </message>
    <message>
        <location filename="../bitcoinstrings.cpp" line="45"/>
        <source>Get help for a command</source>
        <translation>Recibir ayuda para un comando
</translation>
    </message>
    <message>
        <location filename="../bitcoinstrings.cpp" line="124"/>
        <source>Cannot write default address</source>
        <translation>No se puede escribir la dirección por defecto</translation>
    </message>
    <message>
        <location filename="../bitcoinstrings.cpp" line="49"/>
        <source>Generate coins</source>
        <translation>Generar monedas</translation>
    </message>
    <message>
        <location filename="../bitcoinstrings.cpp" line="50"/>
        <source>Don&apos;t generate coins</source>
        <translation>No generar monedas</translation>
    </message>
    <message>
        <location filename="../bitcoinstrings.cpp" line="51"/>
        <source>Start minimized</source>
        <translation>Arranca minimizado
</translation>
    </message>
    <message>
        <location filename="../bitcoinstrings.cpp" line="56"/>
        <source>Specify connection timeout (in milliseconds)</source>
        <translation>Especifica tiempo de espera para conexion (en milisegundos)
</translation>
    </message>
    <message>
        <location filename="../bitcoinstrings.cpp" line="57"/>
        <source>Connect through socks4 proxy</source>
        <translation>Conecta mediante proxy socks4
</translation>
    </message>
    <message>
        <location filename="../bitcoinstrings.cpp" line="59"/>
        <source>Listen for connections on &lt;port&gt; (default: 8333 or testnet: 18333)</source>
        <translation>Preste atención a las conexiones en &lt;puerto&gt; (por defecto: 8333 o testnet: 18333)</translation>
    </message>
    <message>
        <location filename="../bitcoinstrings.cpp" line="63"/>
        <source>Find peers using internet relay chat (default: 0)</source>
        <translation>Encontrar los pares utilizando Internet Relay Chat (por defecto: 0)</translation>
    </message>
    <message>
        <location filename="../bitcoinstrings.cpp" line="65"/>
        <source>Set language, for example &quot;de_DE&quot; (default: system locale)</source>
        <translation>Establecer el idioma, por ejemplo, &quot;es_ES&quot; (por defecto: configuración regional del sistema)</translation>
    </message>
    <message>
        <location filename="../bitcoinstrings.cpp" line="67"/>
        <source>Threshold for disconnecting misbehaving peers (default: 100)</source>
        <translation>Umbral para la desconexión de los compañeros se portan mal (por defecto: 100)</translation>
    </message>
    <message>
        <location filename="../bitcoinstrings.cpp" line="68"/>
        <source>Number of seconds to keep misbehaving peers from reconnecting (default: 86400)</source>
        <translation>Número de segundos que se mantienen los compañeros se portan mal en volver a conectarse (por defecto: 86400)</translation>
    </message>
    <message>
        <location filename="../bitcoinstrings.cpp" line="74"/>
        <source>Use Universal Plug and Play to map the listening port (default: 0)</source>
        <translation>Usar UPnP para asignar el puerto de escucha (predeterminado: 0)</translation>
    </message>
    <message>
        <location filename="../bitcoinstrings.cpp" line="88"/>
        <source>Allow JSON-RPC connections from specified IP address</source>
        <translation>Permite conexiones JSON-RPC desde la dirección IP especificada
</translation>
    </message>
    <message>
        <location filename="../bitcoinstrings.cpp" line="78"/>
        <source>Accept command line and JSON-RPC commands</source>
        <translation>Aceptar comandos consola y JSON-RPC
</translation>
    </message>
    <message>
        <location filename="../bitcoinstrings.cpp" line="79"/>
        <source>Run in the background as a daemon and accept commands</source>
        <translation>Correr como demonio y acepta comandos
</translation>
    </message>
    <message>
        <location filename="../bitcoinstrings.cpp" line="80"/>
        <source>Use the test network</source>
        <translation>Usa la red de pruebas
</translation>
    </message>
    <message>
        <location filename="../bitcoinstrings.cpp" line="83"/>
        <source>Send trace/debug info to console instead of debug.log file</source>
        <translation>Enviar rastrear/debug info a la consola en lugar de debug.log archivo</translation>
    </message>
    <message>
        <location filename="../bitcoinstrings.cpp" line="84"/>
        <source>Send trace/debug info to debugger</source>
        <translation>Enviar rastrear / debug info al depurador</translation>
    </message>
    <message>
        <location filename="../bitcoinstrings.cpp" line="120"/>
        <source>Wallet needed to be rewritten: restart Bitcoin to complete</source>
        <translation>El monedero ha necesitado ser reescrito. Reinicie Bitcoin para completar el proceso</translation>
    </message>
    <message>
        <location filename="../bitcoinstrings.cpp" line="94"/>
        <source>Set key pool size to &lt;n&gt; (default: 100)</source>
        <translation>Ajusta el número de claves en reserva &lt;n&gt; (predeterminado: 100)
</translation>
    </message>
    <message>
        <location filename="../bitcoinstrings.cpp" line="96"/>
        <source>How many blocks to check at startup (default: 2500, 0 = all)</source>
        <translation>Cuántos bloques para comprobar en el arranque (por defecto: 2500, 0 = todos)</translation>
    </message>
    <message>
        <location filename="../bitcoinstrings.cpp" line="104"/>
        <source>Acceptable ciphers (default: TLSv1+HIGH:!SSLv2:!aNULL:!eNULL:!AH:!3DES:@STRENGTH)</source>
        <translation>Cifrados aceptados (Predeterminado: TLSv1+HIGH:!SSLv2:!aNULL:!eNULL:!AH:!3DES:@STRENGTH)
</translation>
    </message>
    <message>
        <location filename="../bitcoinstrings.cpp" line="116"/>
        <source>Error loading blkindex.dat</source>
        <translation>Error al cargar blkindex.dat</translation>
    </message>
    <message>
        <location filename="../bitcoinstrings.cpp" line="118"/>
        <source>Error loading wallet.dat: Wallet corrupted</source>
        <translation>Error al cargar wallet.dat: el monedero está dañado</translation>
    </message>
    <message>
        <location filename="../bitcoinstrings.cpp" line="121"/>
        <source>Error loading wallet.dat</source>
        <translation>Error al cargar wallet.dat</translation>
    </message>
    <message>
        <location filename="../bitcoinstrings.cpp" line="108"/>
        <source>Usage</source>
        <translation>Uso</translation>
    </message>
</context>
</TS><|MERGE_RESOLUTION|>--- conflicted
+++ resolved
@@ -201,7 +201,7 @@
     <message>
         <location filename="../askpassphrasedialog.cpp" line="117"/>
         <source>IMPORTANT: Any previous backups you have made of your wallet file should be replaced with the newly generated, encrypted wallet file. For security reasons, previous backups of the unencrypted wallet file will become useless as soon as you start using the new, encrypted wallet.</source>
-        <translation type="unfinished"></translation>
+        <translation>IMPORTANTE: Cualquier copia de seguridad que haya realizado previamente de su fichero de billetera debe reemplazarse con el fichero de billetera encriptado recientemente creado. Por razones de seguridad, las copias de seguridad previas del fichero de billetera que no estaban encriptadas pasarán a estar inservibles en cuanto comience a usar la nueva billetera encriptada.</translation>
     </message>
     <message>
         <location filename="../askpassphrasedialog.cpp" line="146"/>
@@ -274,14 +274,6 @@
 ¿Seguro que quieres seguir encriptando la cartera?</translation>
     </message>
     <message>
-<<<<<<< HEAD
-=======
-        <location filename="../askpassphrasedialog.cpp" line="117"/>
-        <source>IMPORTANT: Any previous backups you have made of your wallet file should be replaced with the newly generated, encrypted wallet file. For security reasons, previous backups of the unencrypted wallet file will become useless as soon as you start using the new, encrypted wallet.</source>
-        <translation>IMPORTANTE: Cualquier copia de seguridad que haya realizado previamente de su fichero de billetera debe reemplazarse con el fichero de billetera encriptado recientemente creado. Por razones de seguridad, las copias de seguridad previas del fichero de billetera que no estaban encriptadas pasarán a estar inservibles en cuanto comience a usar la nueva billetera encriptada.</translation>
-    </message>
-    <message>
->>>>>>> 747b688b
         <location filename="../askpassphrasedialog.cpp" line="127"/>
         <source>Wallet encryption failed due to an internal error. Your wallet was not encrypted.</source>
         <translation>Ha fallado el cifrado del monedero debido a un error interno. El monedero no ha sido cifrado.</translation>
@@ -1751,11 +1743,6 @@
         <location filename="../bitcoinstrings.cpp" line="77"/>
         <source>Fee per KB to add to transactions you send</source>
         <translation>Tarifa por KB que añadir a las transacciones que envíe</translation>
-    </message>
-    <message>
-        <location filename="../bitcoinstrings.cpp" line="32"/>
-        <source>An error occurred while setting up the RPC port %i for listening: %s</source>
-        <translation>Ha ocurrido un error al configurar el puerto RPC %i para escuchar: %s</translation>
     </message>
     <message>
         <location filename="../bitcoinstrings.cpp" line="66"/>
@@ -2070,6 +2057,11 @@
         <translation>Generar monedas</translation>
     </message>
     <message>
+        <location filename="../bitcoinstrings.cpp" line="32"/>
+        <source>An error occurred while setting up the RPC port %u for listening: %s</source>
+        <translation>Ha ocurrido un error al configurar el puerto RPC %u para escucha: %s</translation>
+    </message>
+    <message>
         <location filename="../bitcoinstrings.cpp" line="50"/>
         <source>Don&apos;t generate coins</source>
         <translation>No generar monedas</translation>
