If the equibitd is run with -eb_usehsm=true, then it cannot be run as a daemon. It must be connected
to the terminal at startup to receive the pass phrase. After startup, if there is a need to close
the terminal, then do the following first:

1) Start equibitd using ./run.equibitd

2) Ctrl-Z 
   Stops the process.

3) Use the jobs command to get job number of the task.

4) bg <equibitd-job#>
   For example, bg 1.
   This step may have to be repeated until the process is running in the background.

<<<<<<< HEAD
5) disown -h %1
	Prevents process from being killed when terminal is closed.
=======
5) disown -h
   Prevents process from being killed when terminal is closed.

After successfully executing the steps listed above, one can close the terminal without causing the
server to receive a signal and shut down.
>>>>>>> 24a3c376
<|MERGE_RESOLUTION|>--- conflicted
+++ resolved
@@ -13,13 +13,8 @@
    For example, bg 1.
    This step may have to be repeated until the process is running in the background.
 
-<<<<<<< HEAD
-5) disown -h %1
-	Prevents process from being killed when terminal is closed.
-=======
 5) disown -h
    Prevents process from being killed when terminal is closed.
 
 After successfully executing the steps listed above, one can close the terminal without causing the
-server to receive a signal and shut down.
->>>>>>> 24a3c376
+server to receive a signal and shut down.